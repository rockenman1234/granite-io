--- conflicted
+++ resolved
@@ -10,11 +10,7 @@
 from granite_io.backend.base import Backend
 from granite_io.backend.registry import backend
 from granite_io.optional import import_optional
-<<<<<<< HEAD
-from granite_io.types import ChatCompletionInputs, GenerateResult
-=======
 from granite_io.types import GenerateResult, GenerateResults
->>>>>>> c5e3dff3
 
 if TYPE_CHECKING:
     # Third Party
@@ -49,40 +45,7 @@
             base_url=base_url, api_key=api_key, default_headers=default_headers
         )
 
-    async def create_chat_completion(self, input_chat: ChatCompletionInputs) -> str:
-        messages = [{"role": x.role, "content": x.content} for x in input_chat.messages]
-
-        result = await self._openai_client.chat.completions.create(
-            model=self._model_str,
-            messages=messages,
-            store=True,
-        )
-
-<<<<<<< HEAD
-        raw_message = result.choices[0].message
-
-        if raw_message.role != "assistant":
-            raise ValueError(f"Unexpected role '{raw_message.role}' in chat completion")
-        if raw_message.content is None:
-            raise NotImplementedError(
-                f"No text in chat completion, and decoding of other types is not "
-                f"implemented. Completion result: {raw_message}"
-            )
-
-        # # return before_state.append(AssistantMessage(raw_message.content))
-        # TODO: don't we want this stuff too?
-        # return GenerateResult(
-        # completion_string=raw_message.content,
-        # completion_tokens=result.usage.completion_tokens,
-        # stop_reason=result.choices[0].finish_reason
-        # )
-
-        return raw_message.content
-
-    async def generate(self, input_str: str) -> GenerateResult:
-        result = await self._openai_client.completions.create(
-=======
-    def generate(
+    async def generate(
         self, input_str: str, num_return_sequences: int = 1
     ) -> GenerateResults:
         """Run a direct /completions call"""
@@ -93,7 +56,6 @@
             )
 
         result = self.openai_client.completions.create(
->>>>>>> c5e3dff3
             model=self._model_str,
             prompt=input_str,
             best_of=num_return_sequences,
