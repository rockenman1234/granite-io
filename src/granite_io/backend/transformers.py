--- conflicted
+++ resolved
@@ -19,6 +19,18 @@
     # Third Party
     import torch  # noqa: F401
     import transformers
+
+
+def _detect_hw_accel():
+    """:returns: Pytorch's name for the best available hardware accelerator on the
+    current machine."""
+    if torch.cuda.is_available():
+        return "cuda"
+    # Re-enable once we have a smaller model that can run in a laptop GPU
+    elif torch.backends.mps.is_available():
+        return "mps"
+    else:
+        return "cpu"
 
 
 @dataclasses.dataclass
@@ -43,6 +55,8 @@
 )
 class TransformersBackend(Backend):
     _model_str: str
+    _torch_device_name: str
+    """Device used for hardware acceleration by this backend."""
     _model: "transformers.AutoModelForCausalLM"
     _tokenizer: "transformers.AutoTokenizer"
     _executor: concurrent.futures.ThreadPoolExecutor
@@ -63,45 +77,26 @@
             import transformers
 
         self._model_str = config.model_name
-        self._torch_device_name = config.device
-
-        if not self._torch_device_name:
-            if torch.cuda.is_available():
-                self._torch_device_name = "cuda"
-            # Re-enable once we have a smaller model that can run in a laptop GPU
-            elif torch.backends.mps.is_available():
-                self._torch_device_name = "mps"
-            else:
-                self._torch_device_name = "cpu"
-                # CPU mode; prevent thrashing
-                torch.set_num_threads(4)
-
+        self._torch_device_name = config.device if config.device else _detect_hw_accel()
+        if self._torch_device_name == "cpu":
+            # CPU mode; prevent thrashing
+            torch.set_num_threads(4)
         self._model = transformers.AutoModelForCausalLM.from_pretrained(
-<<<<<<< HEAD
             config.model_name
-        ).to(config.device)
+        ).to(self._torch_device_name)
         self._tokenizer = transformers.AutoTokenizer.from_pretrained(config.model_name)
         self._executor = concurrent.futures.ThreadPoolExecutor()
 
-    async def generate(self, input_str: str) -> GenerateResult:
-        generation_inputs = self._prepare_for_generate(input_str)
-=======
-            self._model_str
-        ).to(self._torch_device_name)
-        self._tokenizer = transformers.AutoTokenizer.from_pretrained(self._model_str)
-
-    def generate(
+    async def generate(
         self, input_str: str, num_return_sequences: int = 1
     ) -> GenerateResults:
         if num_return_sequences < 1:
             raise ValueError(
                 f"Invalid value for num_return_sequences ({num_return_sequences})"
             )
-
         generation_inputs = self._prepare_for_generate(
             input_str, num_return_sequences=num_return_sequences
         )
->>>>>>> c5e3dff3
 
         # Wrap the call to the non-async Transformers library in a thread pool
         concurrent_futures_future = self._executor.submit(
@@ -273,7 +268,7 @@
                 generation_config=generation_inputs.generation_config,
             )
 
-        if torch.cuda.is_available():
+        if self._torch_device_name == "cuda":
             # Make sure computations for this thread will happen in a separate CUDA
             # context.
             stream = torch.cuda.Stream()
