# SPDX-License-Identifier: Apache-2.0
# ruff: noqa: E501

"""
Parser which receives Granite model output and returns the constituents of the output.

The input to the parser is assumed to be as follows:

    response_text

    # Citations:
    citations_text

    # Hallucinations:
    hallucinations_text

The output from the parser returns a dictionary as follows:

    "citations": List of citations
    "docs": List of document references
    "hallucinations": List of hallucinations
    "response": Model response text without the above constituents

"""

# Standard
import copy
import logging
import re
import sys

# Local
from granite_io.io.consts import (
    _GRANITE_3_3_CITATIONS_START,
    _GRANITE_3_3_CITE_END,
    _GRANITE_3_3_CITE_START,
    _GRANITE_3_3_HALLUCINATIONS_START,
)
<<<<<<< HEAD
from granite_io.io.granite_3_3.input_processors.granite_3_3_input_processor import (
    Granite3Point3Inputs,
)
=======
from granite_io.optional import nltk_check
>>>>>>> 12db0c95

# Setup logger
logger = logging.getLogger("granite_io.io.granite_3_3.output_parser")
logger.setLevel(logging.INFO)
handler = logging.StreamHandler(stream=sys.stdout)
handler.setFormatter(
    logging.Formatter("%(levelname)s %(asctime)s %(message)s", datefmt="%H:%M:%S")
)
logger.addHandler(handler)


def _find_substring_in_text(substring: str, text: str) -> list[dict[str, int]]:
    """
    Given two strings - substring and text - find and return all
    matches of substring within text. For each match return its begin and end index
    """
    span_matches = []

    matches_iter = re.finditer(re.escape(substring), text)
    for match in matches_iter:
        span_matches.append({"begin_idx": match.start(), "end_idx": match.end()})

    return span_matches


def _parse_hallucinations_text(hallucinations_text: str) -> list[dict]:
    """
    Given the hallucinations text output by model under the "# Hallucinations:"
    section, extract the hallucinations info as an array of the form:

    [
        {
            "hallucination_id": "Hallucination ID output by model",
            "risk": "Hallucination risk flag",
            "response_text": "Substring of response text for which
                                hallucination risk is computed"
        },
        ...
    ]
    """

    hallucinations = []

    # Find begin spans of all hallucinations
    matches_iter = re.finditer(
        "(\\d+)\\.\\s*Risk (low|high|unanswerable):",
        hallucinations_text,
    )
    matches = []
    for match in matches_iter:
        matches.append({"match_begin": match.start()})

    if len(matches) == 0:
        logger.warning(
            "Failed to extract hallucination info."
            "Expected hallucination info but none found."
        )

    # For each hallucination, extract its components (hallucination ID,
    # risk, response text)
    for i in range(len(matches)):  # pylint: disable=consider-using-enumerate
        cur_match = matches[i]

        # Select text corresponding to hallucination (which is the text from the
        # beginning of the hallucination until the beginning of the next
        # hallucination or the end of the text; whichever comes first)
        if i + 1 < len(matches):
            next_match_begin = matches[i + 1]["match_begin"] - 1
        else:
            next_match_begin = len(hallucinations_text)
        hallucination_str = hallucinations_text[
            cur_match["match_begin"] : next_match_begin
        ]

        # Within the hallucination text, extract the citation components
        # (hallucination ID, risk, response text)
        # Use ?s flag to include newlines in match
        matches_iter = re.finditer(
            "(?s)(\\d+)\\.\\s*Risk (low|high|unanswerable): (.+)$",
            hallucination_str,
        )
        idx = 0
        for match in matches_iter:
            cur_hallucination = {
                "hallucination_id": match.group(1),
                "risk": match.group(2),
                "response_text": match.group(3),
            }
            hallucinations.append(cur_hallucination)

            idx += 1

        if idx == 0:
            logger.warning(
                "Error in finding components of hallucination: "
                "Expected single RegEx match but found none."
            )
        if idx > 1:
            logger.warning(
                "Error in finding components of hallucination: "
                "Expected single RegEx match but found several."
            )

    return hallucinations


def _add_hallucination_response_spans(
    hallucination_info: list[dict], response_text_without_citations: str
) -> list[dict]:
    """
    Given the response text (cleaned from citation tags) and a
    parsed hallucinations info of the form:

    [
        {
            "hallucination_id": "Hallucination ID output by model",
            "risk": "Hallucination risk flag",
            "response_text": "Substring of response text for which hallucination
                                risk is computed"
        },
        ...
    ]

    add to each hallucination element in the array the following attributes
    (the "response_text" replaces the attribute of the same name):

        "response_text": "The response text corresponding to the hallucination
                            element cleaned from citation tags"
        "response_begin": "The begin index of "response_text" within the response
                            text (without citation tags)"
        "response_end": "The end index of "response_text" within the response
                            text (without citation tags)"
    """

    augmented_hallucination_info = copy.deepcopy(hallucination_info)

    for hallucination in augmented_hallucination_info:
        hallucination_response_text_without_citations = (
            _remove_citations_from_response_text(hallucination["response_text"])
        )
        matches = _find_substring_in_text(
            hallucination_response_text_without_citations,
            response_text_without_citations,
        )
        if len(matches) == 0:
            logger.warning(
                "Error in adding the response spans to hallucination: "
                "Hallucination text not found in response"
            )
            continue

        if len(matches) > 1:
            logger.warning(
                "Hallucination text found multiple times in "
                "response: Selecting first match"
            )
        hallucination["response_text"] = hallucination_response_text_without_citations
        hallucination["response_begin"] = matches[0]["begin_idx"]
        hallucination["response_end"] = matches[0]["end_idx"]

    return augmented_hallucination_info


def _parse_citations_text(citations_text: str) -> list[dict]:
    """
    Given the citations text output by model under the "# Citations:" section,
    extract the citation info as an array of the form:

    [
        {
            "citation_id": "Citation ID output by model",
            "doc_id": "ID of doc where the cited text is drawn from",
            "context_text": "The cited text from the context"
        },
        ...
    ]
    """

    citations = []

    # Find citations in the response
    pattern = r"(\d+):(.+)"
    matches_iter = re.finditer(pattern, citations_text)
    matches = []
    for match in matches_iter:
        matches.append({"match_begin": match.start()})

    if len(matches) == 0:
        logger.warning(
            "Error in extracting citation info. Expected citations but found none."
        )
        return citations

    # For each citation, extract its components (citation ID, doc ID, context text)
    for i in range(len(matches)):  # pylint: disable=consider-using-enumerate
        cur_match = matches[i]

        # Select text corresponding to citation (which is the text from the beginning
        # of the citation until the beginning of the next citation or the end of the
        # text; whichever comes first)
        if i + 1 < len(matches):
            next_match_begin = matches[i + 1]["match_begin"] - 1
        else:
            next_match_begin = len(citations_text)
        citation_str = citations_text[cur_match["match_begin"] : next_match_begin]

        # Within the citation text, extract the citation components
        # (citation ID, doc ID, context text)
        # Use ?s flag to include newlines in match
        pattern = r"(\d+):(.+)"
        matches_iter = re.finditer(
            pattern,
            citation_str,
        )
        idx = 0
        for match in matches_iter:
            context_text = match.group(2).strip().strip('"')

            cur_citation = {
                "citation_id": str(idx),
                "doc_id": match.group(1),
                "context_text": context_text,
            }
            citations.append(cur_citation)

            idx += 1

        if idx == 0:
            logger.warning(
                "Error in finding components of citation: Expected single RegEx match but found none."
            )
        if idx > 1:
            logger.warning(
                "Error in finding components of citation: Expected single RegEx match but found several."
            )

    return citations


def _add_citation_context_spans(
    citation_info: list[dict], docs: list[dict]
) -> list[dict]:
    """
    Given a set of docs and an array of citations of the form:

    [
        {
            "citation_id": "Citation ID output by model",
            "doc_id": "ID of doc where the cited text is drawn from",
            "context_text": "The cited text from the context"
        },
        ...
    ]

    add to each citation in the array the following two attributes:

        "context_begin": "The begin index of "context_text" within document with
                            ID doc_id"
        "context_end": "The end index of "context_text" within document with ID doc_id"
    """
    augmented_citation_info = copy.deepcopy(citation_info)
    docs_by_cit_doc_id = _create_dict(
        docs, citation_attrib="citation_id", document_attrib="doc_id"
    )
    for citation in augmented_citation_info:
        # Init values in event of error in processing
        citation["context_begin"] = 0
        citation["context_end"] = 0
        try:
            dict_id = str(citation["citation_id"]) + "-" + citation["doc_id"]
            doc = docs_by_cit_doc_id[dict_id]
        except KeyError:
            logger.warning(
                f"Document with id: {dict_id} not found "
                f"when adding citation context spans."
            )
            continue

        matches = _find_substring_in_text(citation["context_text"], doc["text"])
        if len(matches) == 0:
            logger.warning(
                "Error in adding the context spans to citation: "
                "Cited text not found in corresponding document"
            )
            continue

        if len(matches) > 1:
            logger.warning(
                "Cited text found multiple times in corresponding "
                "document: Selecting first match"
            )
        citation["context_begin"] = matches[0]["begin_idx"]
        citation["context_end"] = matches[0]["end_idx"]

    return augmented_citation_info


def _add_citation_response_spans(
    citation_info: list[dict],
    response_text_with_citations: str,
    response_text_without_citations: str,
) -> list[dict]:
    """
    Given the response text in two forms (the original with citation tags and
    the processed without) and an array of parsed citations of the form:

    [
        {
            "citation_id": "Citation ID output by model",
            "doc_id": "ID of doc where the cited text is drawn from",
            "context_text": "The cited text from the context",
            "context_begin": "The begin index of "context_text" within document with
                                ID doc_id" (Optional)
            "context_end": "The end index of "context_text" within document with
                                ID doc_id" (Optional)
        },
        ...
    ]

    add to each citation in the array the following two attributes:
        "response_text": "The substring of the response for which the citation is
                            provided"
        "response_begin": "The begin index of "response_text" within the response text"
        "response_end": "The end index of "response_text" within the response text"
    """
    with nltk_check("Granite 3.3 citation support"):
        # Third Party
        import nltk

    augmented_citation_info = copy.deepcopy(citation_info)

    # Split response into sentences
    response_sentences = nltk.sent_tokenize(response_text_with_citations)

    # Create dictionary of the response sentence (cleaned from citations) corresponding
    # to each citation ID
    response_sents_by_citation_id = {}
    citation_idx = 0
    for sent_idx, sent in enumerate(response_sentences):
        # pylint: disable=anomalous-backslash-in-string
        pattern = f'{re.escape(_GRANITE_3_3_CITE_START)}{{"document_id": "(\d+)"}}{re.escape(_GRANITE_3_3_CITE_END)}'
        matches_iter = re.finditer(pattern, sent)
        for match in matches_iter:
            citation_id = str(citation_idx)
            if citation_idx > len(augmented_citation_info) - 1:
                augmented_citation_info.append({})  # Too many, add extra
            augmented_citation_info[citation_idx]["citation_id"] = citation_id
            augmented_citation_info[citation_idx]["document_id"] = match.group(1)
            citation_idx = citation_idx + 1
            if citation_id not in response_sents_by_citation_id:
                sent_without_citations = _remove_citations_from_response_text(sent)
                # Fixes for sentence splitting issue: Associate citation with previous
                # sentence if either of the following holds:
                # - The citation ID appears at the beginning of a sentence
                # - The found sentence is empty after removing citations
                if (match.start() == 0) or (len(sent_without_citations) == 0):
                    if sent_idx > 0:
                        sent_without_citations = _remove_citations_from_response_text(
                            response_sentences[sent_idx - 1]
                        )
                    else:
                        logger.warning(
                            "Error in extracting the response sentence of a citation: Found empty sentence"
                        )
                        response_sents_by_citation_id[citation_id] = ""
                        continue
                response_sents_by_citation_id[citation_id] = sent_without_citations
            else:
                logger.warning(
                    "Error in extracting the response sentence of a "
                    "citation: Citation ID appears in more than one "
                    "response sentences"
                )
                continue

    # For each citation bring the response sentence to which it refers and its
    # begin/end spans
    for i, citation in enumerate(augmented_citation_info):
        response_text = response_sents_by_citation_id.get(str(i), "")
        index = response_text_without_citations.find(response_text)
        if index < 0:
            logger.warning(
                "Error in extracting the response sentence of a citation: Unexpected error."
            )
            continue

        citation["response_text"] = response_text
        citation["response_begin"] = index
        citation["response_end"] = index + len(response_text_without_citations)

    return augmented_citation_info


def _get_docs_from_citations(docs: str) -> list[dict]:
    """
    Given a multi-line string with document information per line, extract
    and add to dictionary list with "doc_id" and "text" fields

    Document line format:
    1: "<text>"
    2: "<text>"
    <|something to ignore|>
    """
    doc_dicts = []
    if not docs or docs.isspace():
        return doc_dicts
    for i, line in enumerate(docs.splitlines()):
        if not line or line.isspace():
            continue
        line_split = line.split(":", maxsplit=1)
        if len(line_split) <= 1:
            logger.debug(f"Unable to retrieve doc text from: '{line}'.")
            continue
        doc_id = line_split[0].strip()
        if not doc_id.isdigit():
            logger.warning(f"Unable to retrieve doc id from: '{line}'.")
            continue
        text = line_split[1].strip().strip('"')

        # Using line index as citation_id
        doc_dicts.append({"citation_id": str(i), "doc_id": doc_id, "text": text})
    return doc_dicts


def _create_dict(input_array: object, **key_attrib_names: str) -> dict:
    """
    Given an array of dicts and the name of attribute(s) within the array, return a
    dict containing the contents of the array indexed by the given attribute(s)
    """
    new_dict = {}

    for item in input_array:
        new_dict_key_val: str = ""
        key_attribs_len = len(key_attrib_names)
        # Key for dictionary will be a combinations of attribute(s)
        # the dictionary that we are trying to index
        for key_attrib in key_attrib_names.values():
            new_dict_key_val += str(item[key_attrib])
            key_attribs_len -= 1
            if key_attribs_len > 0:
                new_dict_key_val += "-"

        if new_dict_key_val in new_dict:
            logger.warning(
                f"Found duplicate item while creating dictionary: "
                f"{new_dict[new_dict_key_val]}"
            )

        new_dict[new_dict_key_val] = item

    return new_dict


def _remove_citations_from_response_text(response_text: str) -> str:
    """
    Given a response text (potentially containing inline <co>...</co> tags),
    return the response text cleaned up from the <co>...</co> tags
    """

    # TODO:  Need a better way to turn on and then remove special tokens
    sop = "<|start_of_plugin|>"
    ret = response_text.replace(sop, "")
    eop = "<|end_of_plugin|>"
    ret = ret.replace(eop, "")
    pattern = f'{re.escape(_GRANITE_3_3_CITE_START)}{{"document_id": "\\d+"}}{re.escape(_GRANITE_3_3_CITE_END)}'
    return re.sub(pattern, "", ret).strip()


def _remove_controls_output_from_response_text(response_text: str) -> str:
    """
    Issue #173, no controls were specified but sometimes appear in the output.
    Clean the response text of any controls output and return it.
    """
    regex_citation_in_text = r" \{\"document_id\"(.*?)\}"
    regex_control_responses_list = r"\{\"id\"(.*?)\}"

    cleaned = response_text

    # Remove all citations in the response
    cleaned = re.sub(regex_citation_in_text, "", cleaned)

    # Remove the list of outputs from controls
    # E.g. "citations", "hallucinations"
    match = re.search(regex_control_responses_list, cleaned, re.DOTALL)
    if match:
        cleaned = cleaned[:match.start()]
    return cleaned.strip()



def _validate_response(response_text: str, citation_info: object):
    start = re.escape(_GRANITE_3_3_CITE_START)
    end = re.escape(_GRANITE_3_3_CITE_END)
    pattern = f"{start}(?:(?!({start}|{end})).)*{start}(?:(?!({start}|{end})).)*{end}"
    if re.search(pattern, response_text):
        logger.warning(f"Response contains nested citations: '{response_text}'.")

    opening_tag_count = response_text.count(_GRANITE_3_3_CITE_START)
    closing_tag_count = response_text.count(_GRANITE_3_3_CITE_END)

    if opening_tag_count != closing_tag_count:
        logger.warning(
            f"Response contains different number of cite start and end symbols: '{response_text}'."
        )

    if opening_tag_count != len(citation_info):
        logger.warning(
            f"Response contains different number of citations than those listed': {response_text}"
        )


def _split_model_output_into_parts(model_output: str) -> tuple[str, str, str]:
    """
    Divide the model output into its constituent parts: response_text, citations_text,
    and hallucinations_text.

    This assumes that the model output is of the following form:

    response_text
    # Citations
    citations_text
    # Hallucinations
    hallucinations_text

    where:
    - "TODO: # Citations" and "# Hallucinations> are literals, and
    - response_text, citations_text, hallucinations_text are variables corresponding
        the parts of the output

    Note:
    - The citations and hallucinations sections are both optional
    """
    citations_text = ""
    hallucinations_text = ""

    if (
        _GRANITE_3_3_HALLUCINATIONS_START in model_output
        and _GRANITE_3_3_CITATIONS_START not in model_output
    ):
        response_text, hallucinations_text = model_output.split(
            _GRANITE_3_3_HALLUCINATIONS_START
        )
    elif (
        _GRANITE_3_3_CITATIONS_START in model_output
        and _GRANITE_3_3_HALLUCINATIONS_START not in model_output
    ):
        response_text, citations_text = model_output.split(_GRANITE_3_3_CITATIONS_START)
    elif (
        _GRANITE_3_3_CITATIONS_START in model_output
        and _GRANITE_3_3_HALLUCINATIONS_START in model_output
    ):
        pre_citation_split, post_citation_split = model_output.split(
            _GRANITE_3_3_CITATIONS_START
        )
        if _GRANITE_3_3_HALLUCINATIONS_START in pre_citation_split:
            response_text, hallucinations_text = pre_citation_split.split(
                _GRANITE_3_3_HALLUCINATIONS_START
            )
            citations_text = post_citation_split
        else:
            citations_text, hallucinations_text = post_citation_split.split(
                _GRANITE_3_3_HALLUCINATIONS_START
            )
            response_text = pre_citation_split
    else:
        response_text = model_output

    # TODO:  Need a better way to turn on and then remove special tokens
    sop = "<|start_of_plugin|>"
    eop = "<|end_of_plugin|>"
    response_text = response_text.replace(sop, "").replace(eop, "")
    citations_text = citations_text.replace(sop, "").replace(eop, "")
    hallucinations_text = hallucinations_text.replace(sop, "").replace(eop, "")
    return response_text.strip(), citations_text.strip(), hallucinations_text.strip()


def _validate_spans_in_parser_output(parsed_task: object):
    """
    Validate that the hallucination and citation spans correspond to
    the model response
    """
    for hallucination in (
        parsed_task["hallucinations"] if parsed_task["hallucinations"] else []
    ):
        if "response_end" in hallucination and (
            hallucination["response_text"]
            != parsed_task["response"][
                hallucination["response_begin"] : hallucination["response_end"]
            ]
        ):
            logger.warning(
                "Hallucination span does not correspond to the model response."
            )
    for citation in parsed_task["citations"] if parsed_task["citations"] else []:
        docs_by_cit_doc_id = _create_dict(
            parsed_task["docs"], citation_attrib="citation_id", document_attrib="doc_id"
        )
        try:
            dict_id = citation["citation_id"] + "-" + citation["doc_id"]
            doc = docs_by_cit_doc_id[dict_id]
        except KeyError:
            logger.warning(
                f"Document with id: {dict_id} not found "
                f"when validation citation context spans."
            )
            continue
        if (
            citation["context_text"]
            != doc["text"][citation["context_begin"] : citation["context_end"]]
        ):
            logger.warning("Citation span does not correspond to the model response.")


def _update_docs_text_with_input_docs(
    docs_from_input: list[object], docs_from_citation: list[dict[str, str]]
) -> list[dict[str, str]]:
    """
    The documents passed in the chat completion call is the source of the documents
    used for the model output. The document text output by the model may not show
    the full context. Therefore, to have the full context, need to retrieve from the
    input passed to chat completion call, all documents and update the text in the
    citation documents to be aligned before finding the context spans.
    """

    augmented_docs_from_citation = copy.deepcopy(docs_from_citation)
    for citation_doc in augmented_docs_from_citation:
        for input_doc in docs_from_input:
            if citation_doc["text"].strip() in input_doc.text.strip():
                citation_doc["text"] = input_doc.text.strip()

    return augmented_docs_from_citation


def parse_model_output(
    model_output: str, inputs: Granite3Point3Inputs
) -> list[str | dict]:
    """
    Parse the constituents of the output (response) of a model into
    a format where they can be accessed individually

    Args:
        model_output: The response from model request
    Returns:
        Parsed part of the model output as follows:
            "docs": Document references
            "response": Model response without citations,
            "citations": Citations,
            "hallucinations": Hallucinations
    }
    """

    docs_from_input = inputs.documents

    # Issue #173, no controls were specified but old citations and hallications
    # format sometimes appear in the output.
    # Clean the response text of these old controls format.
    if inputs.controls is None:
        response_text_without_controls = _remove_controls_output_from_response_text(model_output)
        result = {
            "docs": None,
            "response": response_text_without_controls,
            "citations": None,
            "hallucinations": None,
        }
        logger.debug(f"Response text without controls:\n{result}\n")
        return result

    # Split model output into its parts: response, citation, and hallucination section
    response_text, citations_text, hallucinations_text = _split_model_output_into_parts(
        model_output
    )

    # Get documents from citations
    docs_from_citation = _get_docs_from_citations(citations_text)

    # Update 'docs_from_citation' with text from docs used as input to model prompt
    # as they are the full source of text. The full text is required to retrieve
    # context spans.
    docs = _update_docs_text_with_input_docs(docs_from_input, docs_from_citation)

    # Parsed response text
    response_text_without_citations = _remove_citations_from_response_text(
        response_text
    ).strip()

    # Parse hallucinations text
    if len(hallucinations_text) > 0:
        hallucination_info = _parse_hallucinations_text(hallucinations_text)
        augmented_hallucination_info = _add_hallucination_response_spans(
            hallucination_info, response_text_without_citations
        )
    else:
        augmented_hallucination_info = []
    logger.debug(f"Parsed hallucination info:\n{augmented_hallucination_info}\n")

    # Parse citations text
    if len(citations_text) > 0:
        citation_info = _parse_citations_text(citations_text)
        citation_info_with_context_spans = _add_citation_context_spans(
            citation_info, docs
        )
        citation_info_with_context_response_spans = _add_citation_response_spans(
            citation_info_with_context_spans,
            response_text,
            response_text_without_citations,
        )
        _validate_response(response_text, citation_info)
    else:
        citation_info_with_context_response_spans = []
    logger.debug(
        f"Parsed citation info:\n{citation_info_with_context_response_spans}\n"
    )

    # Join all objects into single output
    result = {
        "docs": docs if docs else None,
        "response": response_text_without_citations,
        "citations": (
            citation_info_with_context_response_spans
            if citation_info_with_context_response_spans
            else None
        ),
        "hallucinations": (
            augmented_hallucination_info if augmented_hallucination_info else None
        ),
    }
    logger.debug(f"Combined parser output:\n{result}\n")

    # Validate spans in parser output by checking if the citation/response text
    # matches the begin/end spans
    _validate_spans_in_parser_output(result)

    return result<|MERGE_RESOLUTION|>--- conflicted
+++ resolved
@@ -36,13 +36,10 @@
     _GRANITE_3_3_CITE_START,
     _GRANITE_3_3_HALLUCINATIONS_START,
 )
-<<<<<<< HEAD
+from granite_io.optional import nltk_check
 from granite_io.io.granite_3_3.input_processors.granite_3_3_input_processor import (
     Granite3Point3Inputs,
 )
-=======
-from granite_io.optional import nltk_check
->>>>>>> 12db0c95
 
 # Setup logger
 logger = logging.getLogger("granite_io.io.granite_3_3.output_parser")
